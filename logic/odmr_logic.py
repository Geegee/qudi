# -*- coding: utf-8 -*-

"""
This file contains the Qudi Logic module base class.

Qudi is free software: you can redistribute it and/or modify
it under the terms of the GNU General Public License as published by
the Free Software Foundation, either version 3 of the License, or
(at your option) any later version.

Qudi is distributed in the hope that it will be useful,
but WITHOUT ANY WARRANTY; without even the implied warranty of
MERCHANTABILITY or FITNESS FOR A PARTICULAR PURPOSE.  See the
GNU General Public License for more details.

You should have received a copy of the GNU General Public License
along with Qudi. If not, see <http://www.gnu.org/licenses/>.

Copyright (c) the Qudi Developers. See the COPYRIGHT.txt file at the
top-level directory of this distribution and at <https://github.com/Ulm-IQO/qudi/>
"""

from qtpy import QtCore
from collections import OrderedDict
from interface.microwave_interface import MicrowaveMode
from interface.microwave_interface import TriggerEdge
import numpy as np
import time
import datetime
import matplotlib.pyplot as plt
import lmfit

from logic.generic_logic import GenericLogic
from core.util.mutex import Mutex

class ODMRLogic(GenericLogic):

    """This is the Logic class for ODMR."""
    _modclass = 'odmrlogic'
    _modtype = 'logic'
    # declare connectors
    _connectors = {
        'odmrcounter': 'ODMRCounterInterface',
        'fitlogic': 'FitLogic',
        'microwave1': 'mwsourceinterface',
        'savelogic': 'SaveLogic',
        'taskrunner': 'TaskRunner'
    }

    sigNextLine = QtCore.Signal()
    sigOdmrStarted = QtCore.Signal()
    sigOdmrStopped = QtCore.Signal()
    sigOdmrPlotUpdated = QtCore.Signal()
    # an arbitrary object will be emitted
    sigOdmrFitUpdated = QtCore.Signal()
    sigOdmrMatrixUpdated = QtCore.Signal()
    sigOdmrFinished = QtCore.Signal()
    sigOdmrElapsedTimeChanged = QtCore.Signal()
    sigODMRMatrixAxesChanged = QtCore.Signal()
    sigMicrowaveCWModeChanged = QtCore.Signal(bool)
    sigMicrowaveListModeChanged = QtCore.Signal(bool)
    # Here all parameter changes will be emitted. Look in the code for an example.
    sigParameterChanged = QtCore.Signal(dict)

    def __init__(self, config, **kwargs):
        super().__init__(config=config, **kwargs)

        self.log.info('The following configuration was found.')

        # checking for the right configuration
        for key in config.keys():
            self.log.info('{0}: {1}'.format(key, config[key]))

        # number of lines in the matrix plot
        self.number_of_lines = 50
        self.threadlock = Mutex()
        self.stopRequested = False
        self._clear_odmr_plots = False

    def on_activate(self, e):
        """ Initialisation performed during activation of the module.

        @param object e: Event class object from Fysom.
                         An object created by the state machine module Fysom,
                         which is connected to a specific event (have a look in
                         the Base Class). This object contains the passed event,
                         the state before the event happened and the destination
                         of the state which should be reached after the event
                         had happened.
        """

        self._mw_device = self.get_connector('microwave1')
        self._fit_logic = self.get_connector('fitlogic')
        self._odmr_counter = self.get_connector('odmrcounter')
        self._save_logic = self.get_connector('savelogic')
        self._taskrunner = self.get_connector('taskrunner')

        config = self.getConfiguration()
        self.limits = self._mw_device.get_limits()
        if 'scanmode' in config and ('sweep' in config['scanmode'] or 'SWEEP' in config['scanmode']):
            self.scanmode = MicrowaveMode.SWEEP
        elif 'scanmode' in config and ('list' in config['scanmode'] or 'LIST' in config['scanmode']):
            self.scanmode = MicrowaveMode.LIST
        else:
            self.scanmode = MicrowaveMode.LIST
            self.log.warning('No scanmode defined in config for odmr_logic module.\n'
                             'Falling back to list mode.')

        self.fc = self._fit_logic.make_fit_container('ODMR sum', '1d')
        self.fc.set_units(['Hz', 'c/s'])

        # theoretically this can be changed, but the current counting scheme willnot support that
        self.MW_trigger_pol = TriggerEdge.RISING

        self._odmrscan_counter = 0
        self._clock_frequency = 200     # in Hz

        self.mw_frequency = self.limits.frequency_in_range(2870e6)

        self.mw_power = self.limits.power_in_range(-30)
        self.mw_start = self.limits.frequency_in_range(2800e6)
        self.mw_stop = self.limits.frequency_in_range(2950e6)
        self.mw_step = self.limits.list_step_in_range(2e6)
        self.run_time = 10          # in s
        self.elapsed_time = 0       # in s

        self.saveRawData = False  # flag for saving raw data

        # load parameters stored in app state store
        if 'clock_frequency' in self._statusVariables:
            self._clock_frequency = self._statusVariables['clock_frequency']

        if 'mw_frequency' in self._statusVariables:
            self.mw_frequency = self.limits.frequency_in_range(
                self._statusVariables['mw_frequency'])

        if 'mw_power' in self._statusVariables:
            self.mw_power = self.limits.power_in_range(self._statusVariables['mw_power'])

        if 'mw_start' in self._statusVariables:
            self.mw_start = self.limits.frequency_in_range(self._statusVariables['mw_start'])

        if 'mw_stop' in self._statusVariables:
            self.mw_stop = self.limits.frequency_in_range(self._statusVariables['mw_stop'])

        if 'mw_step' in self._statusVariables:
            self.mw_step = self.limits.list_step_in_range(self._statusVariables['mw_step'])

        if 'run_time' in self._statusVariables:
            self.run_time = self._statusVariables['run_time']

        if 'saveRawData' in self._statusVariables:
            self.saveRawData = self._statusVariables['saveRawData']

        if 'number_of_lines' in self._statusVariables:
            self.number_of_lines = self._statusVariables['number_of_lines']

        if 'fits' in self._statusVariables and isinstance(self._statusVariables['fits'], dict):
            self.fc.load_from_dict(self._statusVariables['fits'])
        else:
            d1 = OrderedDict()
            d1['Lorentzian dip'] = {
<<<<<<< HEAD
                'fit_function': 'lorentzoffset',
                'estimator': 'dip'
                }
            d1['Two Lorentzian dips'] = {
                'fit_function': 'doublelorentzoffset',
                'estimator': 'dip'
                }
            d1['N14'] = {
                'fit_function': 'triplelorentzoffset',
                'estimator': 'N14'
                }
            d1['N15'] = {
                'fit_function': 'doublelorentzoffset',
                'estimator': 'N15'
                }
            d1['Two Gaussian dips'] = {
                'fit_function': 'twogaussianoffset',
=======
                'fit_function': 'lorentzian',
                'estimator': 'dip'
                }
            d1['Two Lorentzian dips'] = {
                'fit_function': 'lorentziandouble',
                'estimator': 'dip'
                }
            d1['N14'] = {
                'fit_function': 'lorentziantriple',
                'estimator': 'N14'
                }
            d1['N15'] = {
                'fit_function': 'lorentziandouble',
                'estimator': 'N15'
                }
            d1['Two Gaussian dips'] = {
                'fit_function': 'gaussiandouble',
>>>>>>> 56801ffa
                'estimator': 'dip'
                }
            default_fits = OrderedDict()
            default_fits['1d'] = d1
            self.fc.load_from_dict(default_fits)

        self.sigNextLine.connect(self._scan_ODMR_line, QtCore.Qt.QueuedConnection)

        # Initalize the ODMR plot and matrix image
        self._mw_frequency_list = np.arange(self.mw_start, self.mw_stop + self.mw_step, self.mw_step)
        self.ODMR_fit_x = np.arange(self.mw_start, self.mw_stop + self.mw_step, self.mw_step / 10.)
        self._initialize_ODMR_plot()
        self._initialize_ODMR_matrix()

        # setting to low power and turning off the input during activation
        self.set_frequency(frequency=self.mw_frequency)
        self.set_power(power=self.mw_power)
        self.MW_off()
        self._mw_device.set_ext_trigger(self.MW_trigger_pol)

    def on_deactivate(self, e):
        """ Deinitialisation performed during deactivation of the module.

        @param object e: Event class object from Fysom. A more detailed
                         explanation can be found in method activation.
        """
        # save parameters stored in app state store
        self._statusVariables['clock_frequency'] = self._clock_frequency
        self._statusVariables['mw_frequency'] = self.mw_frequency
        self._statusVariables['mw_power'] = self.mw_power
        self._statusVariables['mw_start'] = self.mw_start
        self._statusVariables['mw_stop'] = self.mw_stop
        self._statusVariables['mw_step'] = self.mw_step
        self._statusVariables['run_time'] = self.run_time
        self._statusVariables['saveRawData'] = self.saveRawData
        self._statusVariables['number_of_lines'] = self.number_of_lines
        if len(self.fc.fit_list) > 0:
            self._statusVariables['fits'] = self.fc.save_to_dict()

    def set_clock_frequency(self, clock_frequency):
        """Sets the frequency of the clock

        @param int clock_frequency: desired frequency of the clock

        @return int: error code (0:OK, -1:error)
        """

        self._clock_frequency = int(clock_frequency)

        # checks if scanner is still running
        if self.getState() == 'locked':
            return -1
        else:
            dict_param = {'clock_frequency': self._clock_frequency}
            self.sigParameterChanged.emit(dict_param)
            return 0

    def _start_odmr_counter(self):
        """ Starting the ODMR counter and set up the clock for it.

        @return int: error code (0:OK, -1:error)
        """

        self.lock()
        clock_status = self._odmr_counter.set_up_odmr_clock(clock_frequency=self._clock_frequency)
        if clock_status < 0:
            self.unlock()
            return -1

        counter_status = self._odmr_counter.set_up_odmr()
        if counter_status < 0:
            self._odmr_counter.close_odmr_clock()
            self.unlock()
            return -1

        self.sigMicrowaveCWModeChanged.emit(False)
        self.sigMicrowaveListModeChanged.emit(True)
        return 0

    def _stop_odmr_counter(self):
        """ Stopping the ODMR counter. """

        ret_val1 = self._odmr_counter.close_odmr()
        if ret_val1 != 0:
            self.log.error('ODMR counter could not be stopped!')
        ret_val2 = self._odmr_counter.close_odmr_clock()
        if ret_val1 != 0:
            self.log.error('ODMR clock could not be stopped!')

        # Check with a bitwise or:
        return ret_val1 | ret_val2

    def start_odmr_scan(self):
        """ Starting an ODMR scan.

        @return int: error code (0:OK, -1:error)
        """
        self._clear_odmr_plots = False
        self._odmrscan_counter = 0
        self._startTime = time.time()
        self.elapsed_time = 0
        self.sigOdmrElapsedTimeChanged.emit()
        self.mw_start = self.limits.frequency_in_range(self.mw_start)
        self.mw_stop = self.limits.frequency_in_range(self.mw_stop)

        if self.scanmode == MicrowaveMode.SWEEP:
            self.mw_step = self.limits.sweep_step_in_range(self.mw_step)
        elif self.scanmode == MicrowaveMode.LIST:
            self.mw_step = self.limits.list_step_in_range(self.mw_step)

        param_dict = {'mw_start': self.mw_start, 'mw_step':self.mw_step,
                      'mw_stop': self.mw_stop}
        self.sigParameterChanged.emit(param_dict)

        self._mw_frequency_list = np.arange(self.mw_start, self.mw_stop + self.mw_step, self.mw_step)

        self.ODMR_fit_x = np.arange(self.mw_start, self.mw_stop + self.mw_step, self.mw_step / 10.)
        self.fc.clear_result()

        if self.saveRawData:
            # All that is necesarry fo saving of raw data:
            # length of req list
            self._mw_frequency_list_length = int(self._mw_frequency_list.shape[0])
            # time for one line
            self._ODMR_line_time = self._mw_frequency_list_length / self._clock_frequency
            # amout of lines done during run_time
            self._ODMR_line_count = self.run_time / self._ODMR_line_time
            # list used to store the raw data, is saved in seperate file for post prossesing initiallized with -1
            self.ODMR_raw_data = np.full((self._mw_frequency_list_length, self._ODMR_line_count), -1)
            self.log.info('Raw data saving...')
        else:
            self.log.info('Raw data NOT saved.')

        odmr_status = self._start_odmr_counter()
        if odmr_status < 0:
            self.sigMicrowaveCWModeChanged.emit(False)
            self.sigMicrowaveListModeChanged.emit(False)
            self.sigOdmrStopped.emit()
            return -1

        if self.scanmode == MicrowaveMode.SWEEP:
            if len(self._mw_frequency_list) >= self.limits.sweep_maxentries:
                self.stopRequested = True
                self.sigNextLine.emit()
                return -1
            n = self._mw_device.set_sweep(self.mw_start, self.mw_stop, self.mw_step, self.mw_power)
            return_val = n - len(self._mw_frequency_list)

        elif self.scanmode == MicrowaveMode.LIST:
            if len(self._mw_frequency_list) >= self.limits.list_maxentries:
                self.stopRequested = True
                self.sigNextLine.emit()
                return -1
            return_val = self._mw_device.set_list(self._mw_frequency_list, self.mw_power)

        if return_val != 0:
            self.stopRequested = True
        else:
            param_dict = {'mw_power': self.mw_power,
                          '_mw_frequency_list': self._mw_frequency_list}
            self.sigParameterChanged.emit(param_dict)

            if self.scanmode == MicrowaveMode.SWEEP:
                self._mw_device.sweep_on()
            elif self.scanmode == MicrowaveMode.LIST:
                self._mw_device.list_on()

        self._initialize_ODMR_plot()
        self._initialize_ODMR_matrix()
        self.sigOdmrStarted.emit()
        self.sigNextLine.emit()
        return return_val

    def continue_odmr_scan(self):
        """ Continue ODMR scan.

        @return int: error code (0:OK, -1:error)
        """
        self._startTime = time.time() - self.elapsed_time

        odmr_status = self._start_odmr_counter()
        if odmr_status < 0:
            self.sigMicrowaveCWModeChanged.emit(False)
            self.sigMicrowaveListModeChanged.emit(False)
            self.sigOdmrStopped.emit()
            return -1

        if self.scanmode == MicrowaveMode.SWEEP:
            n = self._mw_device.set_sweep(self.mw_start, self.mw_stop, self.mw_step, self.mw_power)
            return_val = n - len(self._mw_frequency_list)
        elif self.scanmode == MicrowaveMode.LIST:
            return_val = self._mw_device.set_list(self._mw_frequency_list, self.mw_power)

        if return_val != 0:
            self.stopRequested = True
        else:
            if self.scanmode == MicrowaveMode.SWEEP:
                self._mw_device.sweep_on()
            elif self.scanmode == MicrowaveMode.LIST:
                self._mw_device.list_on()
        self.sigOdmrStarted.emit()
        self.sigNextLine.emit()
        return return_val

    def stop_odmr_scan(self):
        """ Stop the ODMR scan.

        @return int: error code (0:OK, -1:error)
        """
        with self.threadlock:
            if self.getState() == 'locked':
                self.stopRequested = True
        return 0

    def _initialize_ODMR_plot(self):
        """ Initializing the ODMR line plot. """
        self.ODMR_plot_x = self._mw_frequency_list
        self.ODMR_plot_y = np.zeros(self._mw_frequency_list.shape)
        self.ODMR_fit_y = np.zeros(self.ODMR_fit_x.shape)
        self.sigOdmrPlotUpdated.emit()

    def _initialize_ODMR_matrix(self):
        """ Initializing the ODMR matrix plot. """
        self.ODMR_plot_xy = np.zeros((self.number_of_lines, len(self._mw_frequency_list)))
        self.sigODMRMatrixAxesChanged.emit()

    def clear_odmr_plots(self):
        """¨Set the option to clear the curret ODMR plot.

        The clear operation has to be performed within the method
        _scan_ODMR_line. This method just sets the flag for that. """
        self._clear_odmr_plots = True

    def _scan_ODMR_line(self):
        """ Scans one line in ODMR

        (from mw_start to mw_stop in steps of mw_step)
        """
        if self.stopRequested:
            with self.threadlock:
                self.MW_off()
                # no need to check the return value, since the logic will be
                # anyway released after the this.
                self._stop_odmr_counter()
                self.stopRequested = False
                self.unlock()
                self.sigOdmrPlotUpdated.emit()
                self.sigOdmrMatrixUpdated.emit()

                self.sigMicrowaveCWModeChanged.emit(False)
                self.sigMicrowaveListModeChanged.emit(False)
                self.sigOdmrStopped.emit()
                return

        # reset position so every line starts from the same frequency
        if self.scanmode == MicrowaveMode.SWEEP:
            self._mw_device.reset_sweep()
        elif self.scanmode == MicrowaveMode.LIST:
            self._mw_device.reset_listpos()
        new_counts = self._odmr_counter.count_odmr(length=len(self._mw_frequency_list))
        if new_counts[0] == -1:
            self.stopRequested = True
            self.sigNextLine.emit()
            return

        # if during the scan a clearing of the ODMR plots is needed:
        if self._clear_odmr_plots:
            self._odmrscan_counter = 0
            self._initialize_ODMR_plot()
            self._initialize_ODMR_matrix()
            self._clear_odmr_plots = False

        self.ODMR_plot_y = (self._odmrscan_counter * self.ODMR_plot_y + new_counts) / (self._odmrscan_counter + 1)

        # React on the case, when the number of matrix lines have changed during
        # the scan. Essentially, there are three cases which can happen:
        curr_num_lines = np.shape(self.ODMR_plot_xy)[0]
        if curr_num_lines > self.number_of_lines:

            self.ODMR_plot_xy = np.vstack((new_counts, self.ODMR_plot_xy[:self.number_of_lines - 1, :]))

            # It is very necessary that the matrix will be updated BEFORE the
            # axes are adjusted, otherwise, there the display will not fit with
            # the data!
            self.sigOdmrMatrixUpdated.emit()
            self.sigODMRMatrixAxesChanged.emit()

        elif np.shape(self.ODMR_plot_xy)[0] < self.number_of_lines:
            new_matrix = np.zeros((self.number_of_lines, len(self._mw_frequency_list)))
            new_matrix[1:curr_num_lines + 1, :] = self.ODMR_plot_xy
            new_matrix[0, :] = new_counts
            self.ODMR_plot_xy = new_matrix

            # It is very necessary that the matrix will be updated BEFORE the
            # axes are adjusted, otherwise, there the display will not fit with
            # the data!
            self.sigOdmrMatrixUpdated.emit()
            self.sigODMRMatrixAxesChanged.emit()

        else:
            self.ODMR_plot_xy = np.vstack((new_counts, self.ODMR_plot_xy[:-1, :]))
            self.sigOdmrMatrixUpdated.emit()

        if self.saveRawData:
            self.ODMR_raw_data[:, self._odmrscan_counter] = new_counts  # adds the ne odmr line to the overall np.array

        self._odmrscan_counter += 1
        self.elapsed_time = time.time() - self._startTime
        self.sigOdmrElapsedTimeChanged.emit()
        if self.elapsed_time >= self.run_time:
            self.stopRequested = True
            self.sigOdmrFinished.emit()

        self.sigOdmrPlotUpdated.emit()
        self.sigNextLine.emit()

    def set_power(self, power=None):
        """ Forwarding the desired new power from the GUI to the MW source.

        @param float power: power set at the GUI

        @return int: error code (0:OK, -1:error)
        """
        if isinstance(power, (int, float)):
            self.mw_power = self.limits.power_in_range(power)
        else:
            return -1

        if self.getState() == 'locked':
            return -1
        else:
            error_code = self._mw_device.set_power(
                self.limits.power_in_range(power))
            if error_code == 0:
                param_dict = {'mw_power': self.mw_power}
                self.sigParameterChanged.emit(param_dict)
            return error_code

    def get_power(self):
        """ Getting the current power from the MW source.

        @return float: current power of the MW source
        """
        power = self._mw_device.get_power()
        return power

    def set_frequency(self, frequency=None):
        """ Forwarding the desired new frequency from the GUI to the MW source.

        @param float frequency: frequency set at the GUI

        @return int: error code (0:OK, -1:error)
        """
        if isinstance(frequency, (int, float)):
            self.mw_frequency = self.limits.frequency_in_range(frequency)
        else:
            return -1
        if self.getState() == 'locked':
            return -1
        else:
            error_code = self._mw_device.set_frequency(
                self.limits.frequency_in_range(frequency))
            if error_code == 0:
                param_dict = {'mw_frequency': self.mw_frequency}
                self.sigParameterChanged.emit(param_dict)
            return error_code

    def get_frequency(self):
        """ Getting the current frequency from the MW source.

        @return float: current frequency of the MW source
        """
        frequency = self._mw_device.get_frequency()  # divided by 1e6 is now done in gui!!
        return frequency

    def MW_on(self):
        """ Switching on the MW source.

        @return int: error code (0:OK, -1:error)
        """
        error_code = self._mw_device.on()

        self.sigMicrowaveCWModeChanged.emit(True)
        self.sigMicrowaveListModeChanged.emit(False)

        return error_code

    def MW_off(self):
        """ Switching off the MW source.

        @return int: error code (0:OK, -1:error)
        """
        error_code = self._mw_device.off()

        self.sigMicrowaveCWModeChanged.emit(False)
        self.sigMicrowaveListModeChanged.emit(False)

        return error_code

<<<<<<< HEAD
    def get_fit_functions(self):
        """ Return the names of all ocnfigured fit functions.
        @return list(str): list of fit function names
        """
        return self.fc.fit_list.keys()

    def do_fit(self):
        """ Execute the currently configured fit
        """
=======

    def do_fit(self):

>>>>>>> 56801ffa
        x_data = self._mw_frequency_list
        y_data = self.ODMR_plot_y

        self.ODMR_fit_x, self.ODMR_fit_y, result = self.fc.do_fit(x_data, y_data)

        self.sigOdmrFitUpdated.emit()
        self.sigOdmrPlotUpdated.emit()

    def save_ODMR_Data(self, tag=None, colorscale_range=None, percentile_range=None):
        """ Saves the current ODMR data to a file."""

        # three paths to save the raw data (if desired), the odmr scan data and
        # the matrix data.
        filepath = self._save_logic.get_path_for_module(module_name='ODMR')
        filepath2 = self._save_logic.get_path_for_module(module_name='ODMR')
        filepath3 = self._save_logic.get_path_for_module(module_name='ODMR')

        timestamp = datetime.datetime.now()

        if tag is not None and len(tag) > 0:
            filelabel = tag + '_ODMR_data'
            filelabel2 = tag + '_ODMR_data_matrix'
            filelabel3 = tag + '_ODMR_data_raw'
        else:
            filelabel = 'ODMR_data'
            filelabel2 = 'ODMR_data_matrix'
            filelabel3 = 'ODMR_data_raw'

        # prepare the data in a dict or in an OrderedDict:
        data = OrderedDict()
        data2 = OrderedDict()
        data3 = OrderedDict()
        freq_data = self.ODMR_plot_x
        count_data = self.ODMR_plot_y
        matrix_data = self.ODMR_plot_xy  # the data in the matrix plot
        data['frequency values (Hz)'] = freq_data
        data['count data (counts/s)'] = count_data
        data2['count data (counts/s)'] = matrix_data  # saves the raw data used in the matrix NOT all only the size of the matrix

        parameters = OrderedDict()
        parameters['Microwave Power (dBm)'] = self.mw_power
        parameters['Run Time (s)'] = self.run_time
        parameters['Start Frequency (Hz)'] = self.mw_start
        parameters['Stop Frequency (Hz)'] = self.mw_stop
        parameters['Step size (Hz)'] = self.mw_step
        parameters['Clock Frequency (Hz)'] = self._clock_frequency
        parameters['Number of matrix lines (#)'] = self.number_of_lines
        parameters['Fit function'] = self.fc.fit_list[self.fc.current_fit]['fit_name']


        # add all fit parameter to the saved data:
        for name, param in self.fc.current_fit_param.items():
            parameters[name] = str(param)

        fig = self.draw_figure(cbar_range=colorscale_range,
                               percentile_range=percentile_range
                               )

        self._save_logic.save_data(
            data,
            filepath,
            parameters=parameters,
            filelabel=filelabel,
            timestamp=timestamp,
            plotfig=fig,
            as_text=True)
        plt.close(fig)

        self._save_logic.save_data(
            data2,
            filepath2,
            parameters=parameters,
            filelabel=filelabel2,
            timestamp=timestamp,
            as_text=True)

        self.log.info('ODMR data saved to:\n{0}'.format(filepath))

        if self.saveRawData:
            raw_data = self.ODMR_raw_data  # array cotaining ALL messured data
            data3['count data'] = raw_data  # saves the raw data, ALL of it so keep an eye on performance
            self._save_logic.save_data(
                data3,
                filepath3,
                parameters=parameters,
                filelabel=filelabel3,
                timestamp=timestamp,
                as_text=True)

            self.log.info('Raw data succesfully saved.')
        else:
            self.log.info('Raw data is NOT saved')

    def draw_figure(self, cbar_range=None, percentile_range=None):
        """ Draw the summary figure to save with the data.

        @param: list cbar_range: (optional) [color_scale_min, color_scale_max].
                                 If not supplied then a default of data_min to data_max
                                 will be used.

        @param: list percentile_range: (optional) Percentile range of the chosen cbar_range.

        @return: fig fig: a matplotlib figure object to be saved to file.
        """
        freq_data = self.ODMR_plot_x
        count_data = self.ODMR_plot_y
        fit_freq_vals = self.ODMR_fit_x
        fit_count_vals = self.ODMR_fit_y
        matrix_data = self.ODMR_plot_xy

        # If no colorbar range was given, take full range of data
        if cbar_range is None:
            cbar_range = [np.min(matrix_data), np.max(matrix_data)]

        # Convert cbar_range to numpy array for division in the SI prefix calculation
        cbar_range = np.array(cbar_range)

        prefix = ['', 'k', 'M', 'G', 'T']
        prefix_index = 0

        # Rescale counts data with SI prefix
        while np.max(count_data) > 1000:
            count_data = count_data / 1000
            fit_count_vals = fit_count_vals / 1000
            prefix_index = prefix_index + 1

        counts_prefix = prefix[prefix_index]

        # Rescale frequency data with SI prefix
        prefix_index = 0

        while np.max(freq_data) > 1000:
            freq_data = freq_data / 1000
            fit_freq_vals = fit_freq_vals / 1000
            prefix_index = prefix_index + 1

        mw_prefix = prefix[prefix_index]

        # Rescale matrix counts data with SI prefix
        prefix_index = 0

        while np.max(matrix_data) > 1000:
            matrix_data = matrix_data / 1000
            cbar_range = cbar_range / 1000
            prefix_index = prefix_index + 1

        cbar_prefix = prefix[prefix_index]

        # Use qudi style
        plt.style.use(self._save_logic.mpl_qd_style)

        # Create figure
        fig, (ax_mean, ax_matrix) = plt.subplots(nrows=2, ncols=1)

        ax_mean.plot(freq_data, count_data, linestyle=':', linewidth=0.5)

        # Do not include fit curve if there is no fit calculated.
        if max(fit_count_vals) > 0:
            ax_mean.plot(fit_freq_vals, fit_count_vals, marker='None')

        ax_mean.set_ylabel('Fluorescence (' + counts_prefix + 'c/s)')
        ax_mean.set_xlim(np.min(freq_data), np.max(freq_data))

        matrixplot = ax_matrix.imshow(matrix_data,
                                      cmap=plt.get_cmap('inferno'),  # reference the right place in qd
                                      origin='lower',
                                      vmin=cbar_range[0],
                                      vmax=cbar_range[1],
                                      extent=[np.min(freq_data),
                                              np.max(freq_data),
                                              0,
                                              self.number_of_lines
                                              ],
                                      aspect='auto',
                                      interpolation='nearest')

        ax_matrix.set_xlabel('Frequency (' + mw_prefix + 'Hz)')
        ax_matrix.set_ylabel('Scan #')

        # Adjust subplots to make room for colorbar
        fig.subplots_adjust(right=0.8)

        # Add colorbar axis to figure
        cbar_ax = fig.add_axes([0.85, 0.15, 0.02, 0.7])

        # Draw colorbar
        cbar = fig.colorbar(matrixplot, cax=cbar_ax)
        cbar.set_label('Fluorescence (' + cbar_prefix + 'c/s)')

        # remove ticks from colorbar for cleaner image
        cbar.ax.tick_params(which=u'both', length=0)

        # If we have percentile information, draw that to the figure
        if percentile_range is not None:
            cbar.ax.annotate(str(percentile_range[0]),
                             xy=(-0.3, 0.0),
                             xycoords='axes fraction',
                             horizontalalignment='right',
                             verticalalignment='center',
                             rotation=90
                             )
            cbar.ax.annotate(str(percentile_range[1]),
                             xy=(-0.3, 1.0),
                             xycoords='axes fraction',
                             horizontalalignment='right',
                             verticalalignment='center',
                             rotation=90
                             )
            cbar.ax.annotate('(percentile)',
                             xy=(-0.3, 0.5),
                             xycoords='axes fraction',
                             horizontalalignment='right',
                             verticalalignment='center',
                             rotation=90
                             )

        return fig

    def perform_odmr_measurement(self, freq_start, freq_step, freq_stop, power,
                                 runtime, fit_function='No Fit',
                                 save_after_meas=True, name_tag=''):
        """ An independant method, which can be called by a task with the proper input values
            to perform an odmr measurement.

        @return dict: a parameter container, containing all measurement results
                      of the ODMR measurement.
        """

        while self.getState() != 'idle':
            time.sleep(1)
            print('wait until ready')

        # set all relevant parameter:
        self.mw_start = freq_start
        self.mw_step = freq_step
        self.mw_stop = freq_stop
        self.mw_power = power
        self.run_time = runtime

        # start the scan
        self.start_odmr_scan()

        # check just the state of the optimizer
        while self.getState() != 'idle' and not self.stopRequested:
            time.sleep(1)
<<<<<<< HEAD
=======

        self.do_fit()
>>>>>>> 56801ffa

        old_fit = self.fc.current_fit
        self.fc.set_current_fit(fit_function)
        self.do_fit()
        meas_param['ODMR frequency start (Hz)'] = self.mw_start
        meas_param['ODMR frequency step (Hz)'] = self.mw_step
        meas_param['ODMR frequency stop (Hz)'] = self.mw_stop
        meas_param['ODMR power (dBm)'] = self.mw_power
        meas_param['ODMR run time (s)'] = self.run_time
        meas_param['ODMR measurement saved separetely'] = save_after_meas

        if save_after_meas:
            timestamp = datetime.datetime.now()
            self.save_ODMR_Data(tag=name_tag)
            meas_param['ODMR measurement saved at time'] = timestamp

        self.fc.set_current_fit(old_fit)
        return meas_param<|MERGE_RESOLUTION|>--- conflicted
+++ resolved
@@ -160,25 +160,6 @@
         else:
             d1 = OrderedDict()
             d1['Lorentzian dip'] = {
-<<<<<<< HEAD
-                'fit_function': 'lorentzoffset',
-                'estimator': 'dip'
-                }
-            d1['Two Lorentzian dips'] = {
-                'fit_function': 'doublelorentzoffset',
-                'estimator': 'dip'
-                }
-            d1['N14'] = {
-                'fit_function': 'triplelorentzoffset',
-                'estimator': 'N14'
-                }
-            d1['N15'] = {
-                'fit_function': 'doublelorentzoffset',
-                'estimator': 'N15'
-                }
-            d1['Two Gaussian dips'] = {
-                'fit_function': 'twogaussianoffset',
-=======
                 'fit_function': 'lorentzian',
                 'estimator': 'dip'
                 }
@@ -196,7 +177,6 @@
                 }
             d1['Two Gaussian dips'] = {
                 'fit_function': 'gaussiandouble',
->>>>>>> 56801ffa
                 'estimator': 'dip'
                 }
             default_fits = OrderedDict()
@@ -596,7 +576,6 @@
 
         return error_code
 
-<<<<<<< HEAD
     def get_fit_functions(self):
         """ Return the names of all ocnfigured fit functions.
         @return list(str): list of fit function names
@@ -606,11 +585,6 @@
     def do_fit(self):
         """ Execute the currently configured fit
         """
-=======
-
-    def do_fit(self):
-
->>>>>>> 56801ffa
         x_data = self._mw_frequency_list
         y_data = self.ODMR_plot_y
 
@@ -856,11 +830,6 @@
         # check just the state of the optimizer
         while self.getState() != 'idle' and not self.stopRequested:
             time.sleep(1)
-<<<<<<< HEAD
-=======
-
-        self.do_fit()
->>>>>>> 56801ffa
 
         old_fit = self.fc.current_fit
         self.fc.set_current_fit(fit_function)
