# -*- coding: utf-8 -*-

"""
This file contains the Qudi hardware file to control SRS SG devices.

Qudi is free software: you can redistribute it and/or modify
it under the terms of the GNU General Public License as published by
the Free Software Foundation, either version 3 of the License, or
(at your option) any later version.

Qudi is distributed in the hope that it will be useful,
but WITHOUT ANY WARRANTY; without even the implied warranty of
MERCHANTABILITY or FITNESS FOR A PARTICULAR PURPOSE.  See the
GNU General Public License for more details.

You should have received a copy of the GNU General Public License
along with Qudi. If not, see <http://www.gnu.org/licenses/>.

Copyright (c) the Qudi Developers. See the COPYRIGHT.txt file at the
top-level directory of this distribution and at <https://github.com/Ulm-IQO/qudi/>
"""


import visa

from core.module import Base, ConfigOption
from interface.microwave_interface import MicrowaveInterface
from interface.microwave_interface import MicrowaveLimits
from interface.microwave_interface import MicrowaveMode
from interface.microwave_interface import TriggerEdge

class MicrowaveSRSSG(Base, MicrowaveInterface):
    """ Hardware control class to controls SRS SG390 devices.  """

    _modclass = 'MicrowaveSRSSG'
    _modtype = 'hardware'

    _gpib_address = ConfigOption('gpib_address', missing='error')
    _gpib_timeout = ConfigOption('gpib_timeout', 10, missing='warn')

    def on_activate(self):
<<<<<<< HEAD
        """ Initialisation performed during activation of the module. """

        # checking for the right configuration
        config = self.getConfiguration()
        if 'gpib_address' in config.keys():
            self._gpib_address = config['gpib_address']
        else:
            self.log.error('No configuration value set for "gpib_address"! '
                           'Enter a valid GPIB address.')

        if 'gpib_timeout' in config.keys():
            self._gpib_timeout = int(config['gpib_timeout'])*1000
        else:
            self._gpib_timeout = 10*1000
            self.log.error('No "gpib_timeout" was set in the configration. '
                           'Timeout will be set to 10 seconds.')

=======
        """ Initialisation performed during activation of the module.
        """
        self._gpib_timeout = self._gpib_timeout * 1000
>>>>>>> f61b4769
        # trying to load the visa connection to the module
        self.rm = visa.ResourceManager()
        try:
            self._gpib_connection = self.rm.open_resource(
                self._gpib_address,
                timeout=self._gpib_timeout)
        except:
            self.log.error('Could not connect to the GPIB address "{}". Check '
                           'whether address exists and reload '
                           'module!'.format(self._gpib_address))
            raise

        message = self._gpib_connection.query('*IDN?').strip().split(',')
        self._BRAND = message[0]
        self._MODEL = message[1]
        self._SERIALNUMBER = message[2]
        self._FIRMWARE_VERSION = message[3]

        self.log.info('Load the device model "{0}" from "{1}" with the serial'
                      'number "{2}" and the firmware version "{3}" '
                      'successfully.'.format(self._MODEL, self._BRAND,
                                             self._SERIALNUMBER,
                                             self._FIRMWARE_VERSION))

    def on_deactivate(self):
        """ Deinitialisation performed during deactivation of the module.
        """

        self.off()
        self._gpib_connection.close()
        self.rm.close()

    def cw_on(self):
        return 0

    def get_status(self):
        return 'cw', False


    def reset_sweeppos(self):
        pass

    def get_limits(self):
        limits = MicrowaveLimits()
        limits.supported_modes = (MicrowaveMode.CW, MicrowaveMode.LIST, MicrowaveMode.SWEEP)

        # SRS has two output connectors. The specifications
        # are used for the Type N output.
        limits.min_frequency = 950e3
        limits.max_frequency = 6.4e9

        limits.min_power = -110
        limits.max_power = 16.5

        # FIXME: Not quite sure about this:
        limits.list_minstep = 1e-6
        limits.list_maxstep = 2.025e9
        limits.list_maxentries = 4000

        # FIXME: Not quite sure about this:
        limits.sweep_minstep = 0.1
        limits.sweep_maxstep = 6.4e9
        limits.sweep_maxentries = 10001

        if self._MODEL == 'SG392':
            limits.max_frequency = 2.025e9
        elif self._MODEL == 'SG394':
            limits.max_frequency = 4.050e9
        elif self._MODEL == 'SG396':
            limits.max_frequency = 6.075e9
        else:
            self.log.warning('Model string unknown, hardware limits may be wrong.')

        limits.list_maxstep = limits.max_frequency
        limits.sweep_maxstep = limits.max_frequency
        return limits

    def on(self):
        """ Switches on any preconfigured microwave output.

        @return int: error code (0:OK, -1:error)
        """
        self._gpib_connection.write('ENBR 1')
        self._gpib_connection.write('*WAI')

        return 0

    def off(self):
        """ Switches off any microwave output.

        @return int: error code (0:OK, -1:error)
        """

        self._gpib_connection.write('ENBR 0')
        self._gpib_connection.write('*WAI')

        return 0

    def get_power(self):
        """ Gets the microwave output power.

        @return float: the power set at the device in dBm
        """
        return float(self._gpib_connection.query('AMPR?'))

    def set_power(self, power=0.):
        """ Sets the microwave output power.

        @param float power: the power (in dBm) set for this device

        @return int: error code (0:OK, -1:error)
        """
        self._gpib_connection.write('AMPR {0:f}'.format(power))

        return 0

    def get_frequency(self):
        """ Gets the frequency of the microwave output.

        @return float: frequency (in Hz), which is currently set for this device
        """
        return float(self._gpib_connection.query('FREQ ?'))

    def set_frequency(self, freq=0.):
        """ Sets the frequency of the microwave output.

        @param float freq: the frequency (in Hz) set for this device

        @return int: error code (0:OK, -1:error)
        """

        self._gpib_connection.write('FREQ {0:e}'.format(freq))

        return 0

    def set_cw(self, freq=None, power=None, useinterleave=None):
        """ Sets the MW mode to cw and additionally frequency and power

        @param float freq: frequency to set in Hz
        @param float power: power to set in dBm
        @param bool useinterleave: If this mode exists you can choose it.

        @return int: error code (0:OK, -1:error)

        Interleave option is used for arbitrary waveform generator devices.
        """
        error = 0

        # disable modulation:
        self._gpib_connection.write('MODL 0')
        # and the subtype (analog,)
        self._gpib_connection.write('STYP 0')

        if freq is not None:
            error = self.set_frequency(freq)
        else:
            return -1
        if power is not None:
            error = self.set_power(power)
        else:
            return -1
        return error

    def set_list(self, freq=None, power=None):
        """ Sets the MW mode to list mode

        @param list freq: list of frequencies in Hz
        @param float power: MW power of the frequency list in dBm

        @return int: error code (0:OK, -1:error)
        """

        # delete a previously created list:
        self._gpib_connection.write('LSTD')

        #FIXME: catch the list number better:
        num_freq = len(freq)

        self._gpib_connection.ask('LSTC? {0:d}'.format(num_freq))


        for index, entry in enumerate(freq):
            self._gpib_connection.write('LSTP {0:d},{1:e},N,N,N,{2:f},N,N,N,N,N,N,N,N,N,N'.format(index, entry, power))

        # the commands contains 15 entries, which are related to the following
        # commands (in brackets the explanation):
        #
        #   '1,2,3,4,5,6,7,8,9,10,11,12,13,14,15'
        #
        #   1=FREQ (frequency)
        #   2=PHAS (phase)
        #   3=AMPL (Amplitude of LF (BNC output))
        #   4=OFSL (Offset of LF (BNC output))
        #   5=AMPR
        #   6=DISP
        #   7=MODL/ENBL/ENBR
        #   8=TYPE
        #   9=MFNC ()
        #     SFNC ()
        # ...

        # for entry in freq:
        #     self._gpib_connection.write('{0:e},N,N,N,{1:f},N,N,N,N,N,N,N,N,N,N'.format(entry, power))

        # enable the created list:
        self._gpib_connection.write('LSTE 1')

    def reset_listpos(self):
        """ Reset of MW List Mode position to start from first given frequency

        @return int: error code (0:OK, -1:error)
        """

        self._gpib_connection.write('LSTR')

    def list_on(self):
        """ Switches on the list mode.

        @return int: error code (0:OK, -1:error)
        """
        return self.on()

    def sweep_on(self):
        """ Switches on the sweep mode.

        @return int: error code (0:OK, -1:error)
        """
        return self.on()

    def set_sweep(self, start, stop, step, power):
        """ Sweep from frequency start to frequency sto pin steps of width stop with power.
        """
        # set the type
        self._gpib_connection.write('MODL 3')
        # and the subtype
        self._gpib_connection.write('STYP 0')

        sweep_length = stop-start
        index = 0

        time_per_freq =  2e-3 # in Hz, 2ms per point assumed for the beginning
        # time it takes for a whole sweep, which is the rate of the sweep,
        # i.e. rate = 1/ time_for_freq_range
        rate = (sweep_length/step) * time_per_freq
        mod_type = 5 # blank
        mod_func = 3 # blank
        self._gpib_connection.write('LSTP {0:d},{1:e},N,N,N,{2:f},N,N,{3},{4},{5:e},{6:e},N,N,N,N'.format(index, start, power, mod_type, mod_func, rate, sweep_length))

    def reset_sweep(self):
        """ Reset of MW sweep position to start

        @return int: error code (0:OK, -1:error)
        """
        return self.reset_listpos()

    def set_ext_trigger(self, pol=TriggerEdge.RISING):
        """ Set the external trigger for this device with proper polarization.

        @param TriggerEdge pol: polarisation of the trigger (basically rising edge or
                        falling edge)

        @return int: error code (0:OK, -1:error)
        """

        #FIXME: that method is not used propertly. For now this
        # serves as a software trigger
        self._gpib_connection.write('*TRG')<|MERGE_RESOLUTION|>--- conflicted
+++ resolved
@@ -39,7 +39,6 @@
     _gpib_timeout = ConfigOption('gpib_timeout', 10, missing='warn')
 
     def on_activate(self):
-<<<<<<< HEAD
         """ Initialisation performed during activation of the module. """
 
         # checking for the right configuration
@@ -57,11 +56,6 @@
             self.log.error('No "gpib_timeout" was set in the configration. '
                            'Timeout will be set to 10 seconds.')
 
-=======
-        """ Initialisation performed during activation of the module.
-        """
-        self._gpib_timeout = self._gpib_timeout * 1000
->>>>>>> f61b4769
         # trying to load the visa connection to the module
         self.rm = visa.ResourceManager()
         try:
