--- conflicted
+++ resolved
@@ -24,13 +24,8 @@
 #TODO: Check if there are more modules which are missing, and more settings for FastComtec which need to be put, should we include voltage threshold?
 
 
-<<<<<<< HEAD
+
 from core.module import Base, ConfigOption
-#from core.module import Base
-=======
-
-from core.module import Base, ConfigOption
->>>>>>> 6615a639
 from interface.fast_counter_interface import FastCounterInterface
 import time
 import os
@@ -163,10 +158,6 @@
                 ('fstchan',     ctypes.c_double),
                 ('timepreset',  ctypes.c_double), ]
 
-<<<<<<< HEAD
-
-=======
->>>>>>> 6615a639
 class FastComtec(Base, FastCounterInterface):
     """
     unstable: Jochen Scheuer, Simon Schmitt
@@ -175,8 +166,6 @@
     """
     _modclass = 'FastComtec'
     _modtype = 'hardware'
-    GATED = ConfigOption('gated', False, missing='warn')
-
     GATED = ConfigOption('gated', False, missing='warn')
 
     def __init__(self, config, **kwargs):
@@ -253,12 +242,7 @@
         constraints['max_sweep_len'] = 6.8
         return constraints
 
-<<<<<<< HEAD
-
-    def configure(self, bin_width_s, record_length_s, number_of_gates = 0, filename=None):
-=======
     def configure(self, bin_width_s, record_length_s, number_of_gates=0, filename=None):
->>>>>>> 6615a639
         """ Configuration of the fast counter.
 
         @param float bin_width_s: Length of a single time bin in the time trace
@@ -278,7 +262,6 @@
         # when not gated, record length = total sequence length, when gated, record length = laser length.
         # subtract 200 ns to make sure no sequence trigger is missed
         record_length_FastComTech_s = record_length_s
-<<<<<<< HEAD
         binwidth=self.set_binwidth(bin_width_s)
         if self.GATED:
             #New configuration setting for Qdyne measurement. If there is only one laser pulse, then configure fastcomtec for Qdyne measurement
@@ -299,16 +282,6 @@
             # subtract 200 ns to make sure no sequence trigger is missed
             no_of_bins = int((record_length_FastComTech_s - 200e-9)/ binwidth)
             self.set_length(no_of_bins, preset=None, cycles=None)
-=======
-        if self.GATED:
-            # add 400 ns to account for AOM delay
-            no_of_bins = int((record_length_FastComTech_s + 400e-9) / self.set_binwidth(bin_width_s))
-        else:
-            # subtract 200 ns to make sure no sequence trigger is missed
-            no_of_bins = int((record_length_FastComTech_s - 200e-9) / self.set_binwidth(bin_width_s))
-
-        self.set_length(no_of_bins, preset=1, cycles=number_of_gates)
->>>>>>> 6615a639
 
         if filename is not None:
             self._change_filename(filename)
@@ -437,7 +410,6 @@
 
         else:
             data = np.empty((N,), dtype=np.uint32)
-<<<<<<< HEAD
 
         p_type_ulong = ctypes.POINTER(ctypes.c_uint32)
         ptr = data.ctypes.data_as(p_type_ulong)
@@ -448,19 +420,6 @@
             time_trace = time_trace + self.timetrace_tmp
 
         return time_trace
-
-=======
-
-        p_type_ulong = ctypes.POINTER(ctypes.c_uint32)
-        ptr = data.ctypes.data_as(p_type_ulong)
-        self.dll.LVGetDat(ptr, 0)
-        time_trace = np.int64(data)
-
-        if self.GATED and self.timetrace_tmp != []:
-            time_trace = time_trace + self.timetrace_tmp
-
-        return time_trace
->>>>>>> 6615a639
 
 
 
@@ -509,12 +468,7 @@
 
         return self.MINIMAL_BINWIDTH*(2**new_bitshift)
 
-<<<<<<< HEAD
-
-
-=======
     #TODO: Check such that only possible lengths are set.
->>>>>>> 6615a639
     def set_length(self, length_bins, preset=None, cycles=None):
         """ Sets the length of the length of the actual measurement.
 
