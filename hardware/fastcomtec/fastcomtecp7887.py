--- conflicted
+++ resolved
@@ -503,13 +503,7 @@
         self.dll.GetStatusData(ctypes.byref(status), 0)
         return status
 
-<<<<<<< HEAD
+
     def load_setup(self, configname):
         cmd = 'loadcnf={0}'.format(configname)
-        self.dll.RunCmd(0, bytes(cmd, 'ascii'))
-=======
-
-    def load_setup(self, configname):
-        cmd = 'loadcnf={0}'.format(configname)
-        self.dll.RunCmd(0, bytes(cmd, 'ascii'))
->>>>>>> 6615a639
+        self.dll.RunCmd(0, bytes(cmd, 'ascii'))